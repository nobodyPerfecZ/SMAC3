from collections import defaultdict
import os
import sys
import logging
import numpy
import shlex
import time
import datetime
import copy
import typing

from smac.utils.io.input_reader import InputReader
from smac.configspace import pcs, pcs_new
from smac.utils.io.output_writer import OutputWriter

__author__ = "Marius Lindauer, Matthias Feurer"
__copyright__ = "Copyright 2016, ML4AAD"
__license__ = "3-clause BSD"
__maintainer__ = "Marius Lindauer"
__email__ = "lindauer@cs.uni-freiburg.de"
__version__ = "0.0.2"


def _is_truthy(arg):
    if arg in ["1", "true", "True", True]:
        return True
    elif arg in ["0", "false", "False", False]:
        return False
    else:
        raise ValueError("{} cannot be interpreted as a boolean argument. "
                         "Please use one of {{0, false, 1, true}}.".format(arg))


class Scenario(object):

    '''
    main class of SMAC
    '''

    def __init__(self, scenario, cmd_args=None, run_id=1):
        """Construct scenario object from file or dictionary.

        Parameters
        ----------
        scenario : str or dict
            if str, it will be interpreted as to a path a scenario file
            if dict, it will be directly to get all scenario related information
        cmd_args : dict
            command line arguments that were not processed by argparse
        run_id: int
            run ID will be used as suffix for output_dir

        """
        self.logger = logging.getLogger(
            self.__module__ + '.' + self.__class__.__name__)
        self.PCA_DIM = 7

        self.in_reader = InputReader()
        self.out_writer = OutputWriter()

        if type(scenario) is str:
            scenario_fn = scenario
            self.logger.info("Reading scenario file: %s" % (scenario_fn))
            scenario = self.in_reader.read_scenario_file(scenario_fn)
        elif type(scenario) is dict:
            scenario = copy.copy(scenario)
        else:
            raise TypeError(
                "Wrong type of scenario (str or dict are supported)")

        if cmd_args:
            scenario.update(cmd_args)

        self._arguments = {}
        self._groups = defaultdict(set)
        self._add_arguments()

        # Parse arguments
        parsed_arguments = {}
        for key, value in self._arguments.items():
            arg_name, arg_value = self._parse_argument(key, scenario, **value)
            parsed_arguments[arg_name] = arg_value

        if len(scenario) != 0:
            raise ValueError('Could not parse the following arguments: %s' %
                             str(list(scenario.keys())))

        for group, potential_members in self._groups.items():
            n_members_in_scenario = 0
            for pm in potential_members:
                if pm in parsed_arguments:
                    n_members_in_scenario += 1

            if n_members_in_scenario != 1:
                raise ValueError('Exactly one of the following arguments must '
                                 'be specified in the scenario file: %s' %
                                 str(potential_members))

        for arg_name, arg_value in parsed_arguments.items():
            setattr(self, arg_name, arg_value)

        self._transform_arguments()
        
        if self.output_dir:
            self.output_dir += "_run%d" %(run_id)

        self.out_writer.write_scenario_file(self)
        
        self.logger.debug("Scenario Options:")
        for arg_name, arg_value in parsed_arguments.items():
            if isinstance(arg_value,(int,str,float)):
                self.logger.debug("%s = %s" %(arg_name,arg_value))

    def add_argument(self, name, help, callback=None, default=None,
                     dest=None, required=False, mutually_exclusive_group=None,
                     choice=None):
        """Add argument to the scenario object.

        Parameters
        ----------
        name : str
            Argument name
        help : str
            Help text which can be displayed in the documentation.
        callback : callable, optional
            If given, the callback will be called when the argument is
            parsed. Useful for custom casting/typechecking.
        default : object, optional
            Default value if the argument is not given. Default to ``None``.
        dest : str
            Assign the argument to scenario object by this name.
        required : bool
            If True, the scenario will raise an error if the argument is not
            given.
        mutually_exclusive_group : str
            Group arguments with similar behaviour by assigning the same string
            value. The scenario will ensure that exactly one of the arguments is
            given. Is used for example to ensure that either a configuration
            space object or a parameter file is passed to the scenario. Can not
            be used together with ``required``.
        """
        if not isinstance(required, bool):
            raise TypeError("Argument 'required' must be of type 'bool'.")
        if required is not False and mutually_exclusive_group is not None:
            raise ValueError("Cannot make argument '%s' required and add it to"
                             " a group of mutually exclusive arguments." % name)
        if choice is not None and not isinstance(choice, (list, set, tuple)):
            raise TypeError('Choice must be of type list/set/tuple.')

        self._arguments[name] = {'default': default,
                                 'required': required,
                                 'help': help,
                                 'dest': dest,
                                 'callback': callback,
                                 'choice': choice}

        if mutually_exclusive_group:
            self._groups[mutually_exclusive_group].add(name)

    def _parse_argument(self, name, scenario, help, callback=None, default=None,
                        dest=None, required=False, choice=None):
        """Search the scenario dict for a single allowed argument and parse it.

        Side effect: the argument is removed from the scenario dict if found.

        name : str
            Argument name, as specified in the Scenario class.
        scenario : dict
            Scenario dict as provided by the user or as parsed by the cli
            interface.
        help : str
            Help string of the argument
        callback : callable, optional (default=None)
            If given, will be called to transform the given argument.
        default : object, optional (default=None)
            Will be used as default value if the argument is not given by the
            user.
        dest : str, optional (default=None)
            Will be used as member name of the scenario.
        required : bool (default=False)
            If ``True``, the scenario will raise an Exception if the argument is
            not given.
        choice : list, optional (default=None)
            If given, the scenario checks whether the argument is in the
            list. If not, it raises an Exception.

        Returns
        -------
        str
            Member name of the attribute.
        object
            Value of the attribute.
        """
        normalized_name = name.lower().replace('-', '').replace('_', '')
        value = None

        # Allows us to pop elements in order to remove all parsed elements
        # from the dictionary
        for key in list(scenario.keys()):
            # Check all possible ways to spell an argument
            normalized_key = key.lower().replace('-', '').replace('_', '')
            if normalized_key == normalized_name:
                value = scenario.pop(key)

        if dest is None:
            dest = name.lower().replace('-', '_')

        if required is True:
            if value is None:
                raise ValueError('Required scenario argument %s not given.' %
                                 name)

        if value is None:
            value = default

        if value is not None and callable(callback):
            value = callback(value)

        if value is not None and choice:
            value = value.strip()
            if value not in choice:
                raise ValueError('Argument %s can only take a value in %s, '
                                 'but is %s' % (name, choice, value))

        return dest, value

    def _add_arguments(self):
        # Add allowed arguments
        self.add_argument(name='abort_on_first_run_crash',
                          help="If true, *SMAC* will abort if the first run of "
                               "the target algorithm crashes. Default: true.",
                          default='1', callback=_is_truthy)
        self.add_argument(name='algo',
                          help="Specifies the target-algorithm call that *SMAC*"
                               "will optimize. Interpreted as a bash-command.",
                          dest='ta', callback=shlex.split)
        self.add_argument(name='execdir', default='.',
                          help="specifies the path to the execution-directory."
                               "Default: \".\".")
        self.add_argument(name='deterministic', default='0',
                          help="If true, the optimization process will be"
                               "repeatable. Default: false.",
                          callback=_is_truthy)
        self.add_argument(name='intensification_percentage', default=0.5,
                          help=None, callback=float)
        self.add_argument(name='paramfile', help="specifies the path to the PCS-file",
                          dest='pcs_fn', mutually_exclusive_group='cs')
        self.add_argument(name='run_obj',
                          help="Defines what metric to optimize. When "
                               "optimizing runtime, *cutoff_time* is "
                               "required as well. Default: runtime.",
                          default='runtime')
        self.add_argument(name='overall_obj',
                          help="PARX, where X is an integer defining the "
                               "penalty imposed on timeouts (i.e. runtimes that "
                               "exceed the *cutoff-time*). Default: PAR10.",
                          default='par10')
        self.add_argument(name='cutoff_time',
                          help="Maximum runtime, after which the "
                               "target-algorithm is cancelled. **Required "
                               "if *run_obj* is runtime.**", default=None,
                          dest='cutoff', callback=float)
<<<<<<< HEAD
        self.add_argument(name='memory_limit',
                          help="Maximum available memory the target-algorithm "
                               "can occupy before being cancelled.")
        self.add_argument(name='tuner-timeout',
                          help="Maximum amount of CPU-time used for optimization."
                               "Default: inf.", default=numpy.inf,
                          dest='algo_runs_timelimit', callback=float)
        self.add_argument(name='wallclock_limit',
                          help="Maximum amount of wallclock-time used for "
                               "optimization. Default: inf.",
                          default=numpy.inf, callback=float)
        self.add_argument(name='runcount_limit',
                          help="Maximum number of algorithm-calls during "
                               "optimization. Default: inf.",
                          default=numpy.inf, callback=float, dest="ta_run_limit")
        self.add_argument(name='minR',
                          help="Minimum number of calls per configuration. "
                               "Default: 1",
                          default=1, callback=int, dest='minR')
        self.add_argument(name='maxR',
                          help="Maximum number of calls per configuration. "
                               "Default: 2000",
                          default=2000, callback=int, dest='maxR')
=======
        self.add_argument(name='memory_limit', help=None)
        self.add_argument(name='tuner-timeout', help=None, default=numpy.inf,
                          dest='algo_runs_timelimit',
                          callback=float)
        self.add_argument(name='wallclock_limit', help=None, default=numpy.inf,
                          callback=float)
        self.add_argument(name='always_race_default', 
                          help="Race new incumbents always against default configuration", 
                          default=False,
                          callback=_is_truthy, dest="always_race_default")
        self.add_argument(name='runcount_limit', help=None, default=numpy.inf,
                          callback=float, dest="ta_run_limit")
        self.add_argument(name='minR', help=None, default=1, callback=int,
                          dest='minR')
        self.add_argument(name='maxR', help=None, default=2000, callback=int,
                          dest='maxR')
>>>>>>> 143f571b
        self.add_argument(name='instance_file',
                          help="Specifies the file with the training-instances.",
                          dest='train_inst_fn')
        self.add_argument(name='test_instance_file',
                          help="Specifies the file with the test-instances.",
                          dest='test_inst_fn')
        self.add_argument(name='feature_file',
                          help="Specifies the file with the instance-features.",
                          dest='feature_fn')
        self.add_argument(name='output_dir',
                          help="Specifies the output-directory for all emerging "
                               "files, such as logging and results. Default: "
                               "\"smac3-output_YEAR-MONTH-DAY_HOUR:MINUTE:SECOND\"",
                          default="smac3-output_%s" % (
                              datetime.datetime.fromtimestamp(
                                  time.time()).strftime(
                                  '%Y-%m-%d_%H:%M:%S_(%f)')))
        self.add_argument(name='input_psmac_dirs', help=None,
                          default=None)
        self.add_argument(name='shared_model', help=None, default='0',
                          callback=_is_truthy)
        self.add_argument(name='instances', default=[[None]], help=None,
                          dest='train_insts')
        self.add_argument(name='test_instances', default=[[None]], help=None,
                          dest='test_insts')
        self.add_argument(name='initial_incumbent', default="DEFAULT",
                          help="In [DEFAULT, RANDOM]. DEFAULT is the default "
                               "from the PCS. Default: DEFAULT.",
                          dest='initial_incumbent',
                          choice=['DEFAULT', 'RANDOM'])
        # instance name -> feature vector
        self.add_argument(name='features', default={}, help=None,
                          dest='feature_dict')
        # ConfigSpace object
        self.add_argument(name='cs', help=None, mutually_exclusive_group='cs')

    def _transform_arguments(self):
        self.n_features = len(self.feature_dict)
        self.feature_array = None

        if self.overall_obj[:3] in ["PAR", "par"]:
            par_str = self.overall_obj[3:]
        elif self.overall_obj[:4] in ["mean", "MEAN"]:
            par_str = self.overall_obj[4:]
        # Check for par-value as in "par10"/ "mean5"
        if len(par_str) > 0:
            self.par_factor = int(par_str)
        else:
            self.logger.debug("No par-factor detected. Using 1 by default.")
            self.par_factor = 1

        # read instance files
        if self.train_inst_fn:
            if os.path.isfile(self.train_inst_fn):
                self.train_insts = self.in_reader.read_instance_file(
                    self.train_inst_fn)
            else:
                self.logger.error(
                    "Have not found instance file: %s" % (self.train_inst_fn))
                sys.exit(1)
        if self.test_inst_fn:
            if os.path.isfile(self.test_inst_fn):
                self.test_insts = self.in_reader.read_instance_file(
                    self.test_inst_fn)
            else:
                self.logger.error(
                    "Have not found test instance file: %s" % (
                        self.test_inst_fn))
                sys.exit(1)

        self.instance_specific = {}

        def extract_instance_specific(instance_list):
            insts = []
            for inst in instance_list:
                if len(inst) > 1:
                    self.instance_specific[inst[0]] = " ".join(inst[1:])
                insts.append(inst[0])
            return insts

        self.train_insts = extract_instance_specific(self.train_insts)
        if self.test_insts:
            self.test_insts = extract_instance_specific(self.test_insts)

        self.train_insts = self._to_str_and_warn(l=self.train_insts)
        self.test_insts = self._to_str_and_warn(l=self.test_insts)

        # read feature file
        if self.feature_fn:
            if os.path.isfile(self.feature_fn):
                self.feature_dict = self.in_reader.read_instance_features_file(
                    self.feature_fn)[1]

        if self.feature_dict:
            self.feature_array = []
            for inst_ in self.train_insts:
                self.feature_array.append(self.feature_dict[inst_])
            self.feature_array = numpy.array(self.feature_array)
            self.n_features = self.feature_array.shape[1]

        # read pcs file
        if self.pcs_fn and os.path.isfile(self.pcs_fn):
            with open(self.pcs_fn) as fp:
                pcs_str = fp.readlines()
                try:
                    self.cs = pcs.read(pcs_str)
                except:
                    self.logger.debug("Could not parse pcs file with old format; trying new format next")
                    self.cs = pcs_new.read(pcs_str)
                self.cs.seed(42)
        elif self.pcs_fn:
            self.logger.error("Have not found pcs file: %s" %
                              (self.pcs_fn))
            sys.exit(1)

        # you cannot set output dir to None directly
        # because None is replaced by default always
        if self.output_dir == "":
            self.output_dir = None
            self.logger.debug("Deactivate output directory.")
        else:
            self.logger.info("Output to %s" % (self.output_dir))

        if self.shared_model and self.input_psmac_dirs is None:
            # per default, we assume that
            # all psmac runs write to the same directory
            self.input_psmac_dirs = [self.output_dir]

    def __getstate__(self):
        d = dict(self.__dict__)
        del d['logger']
        return d

    def __setstate__(self, d):
        self.__dict__.update(d)
        self.logger = logging.getLogger(
            self.__module__ + '.' + self.__class__.__name__)

    def _to_str_and_warn(self, l: typing.List[typing.Any]):
        warn_ = False
        for i, e in enumerate(l):
            if e is not None and not isinstance(e, str):
                warn_ = True
                try:
                    l[i] = str(e)
                except ValueError:
                    raise ValueError("Failed to cast all instances to str")
        if warn_:
            self.logger.warn("All instances were casted to str.")
        return l<|MERGE_RESOLUTION|>--- conflicted
+++ resolved
@@ -230,6 +230,10 @@
                           help="If true, *SMAC* will abort if the first run of "
                                "the target algorithm crashes. Default: true.",
                           default='1', callback=_is_truthy)
+        self.add_argument(name='always_race_default', 
+                          help="Race new incumbents always against default configuration", 
+                          default=False,
+                          callback=_is_truthy, dest="always_race_default")
         self.add_argument(name='algo',
                           help="Specifies the target-algorithm call that *SMAC*"
                                "will optimize. Interpreted as a bash-command.",
@@ -260,7 +264,6 @@
                                "target-algorithm is cancelled. **Required "
                                "if *run_obj* is runtime.**", default=None,
                           dest='cutoff', callback=float)
-<<<<<<< HEAD
         self.add_argument(name='memory_limit',
                           help="Maximum available memory the target-algorithm "
                                "can occupy before being cancelled.")
@@ -284,24 +287,6 @@
                           help="Maximum number of calls per configuration. "
                                "Default: 2000",
                           default=2000, callback=int, dest='maxR')
-=======
-        self.add_argument(name='memory_limit', help=None)
-        self.add_argument(name='tuner-timeout', help=None, default=numpy.inf,
-                          dest='algo_runs_timelimit',
-                          callback=float)
-        self.add_argument(name='wallclock_limit', help=None, default=numpy.inf,
-                          callback=float)
-        self.add_argument(name='always_race_default', 
-                          help="Race new incumbents always against default configuration", 
-                          default=False,
-                          callback=_is_truthy, dest="always_race_default")
-        self.add_argument(name='runcount_limit', help=None, default=numpy.inf,
-                          callback=float, dest="ta_run_limit")
-        self.add_argument(name='minR', help=None, default=1, callback=int,
-                          dest='minR')
-        self.add_argument(name='maxR', help=None, default=2000, callback=int,
-                          dest='maxR')
->>>>>>> 143f571b
         self.add_argument(name='instance_file',
                           help="Specifies the file with the training-instances.",
                           dest='train_inst_fn')
