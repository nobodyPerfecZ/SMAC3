'''
Created on Mar 29, 2015

@author: Andre Biedenkapp
'''
from collections import defaultdict
import sys
import os
import logging
import unittest
import pickle
import copy

import numpy as np

from ConfigSpace import Configuration, ConfigurationSpace
from ConfigSpace.hyperparameters import UniformIntegerHyperparameter

from smac.scenario.scenario import Scenario
from smac.configspace import ConfigurationSpace
from smac.utils.merge_foreign_data import merge_foreign_data
from smac.runhistory.runhistory import RunHistory
from smac.smbo.objective import average_cost
from smac.tae.execute_ta_run import StatusType

if sys.version_info[0] == 2:
    import mock
else:
    from unittest import mock

class InitFreeScenario(Scenario):

    def __init__(self):
        self._groups = defaultdict(set)


class ScenarioTest(unittest.TestCase):

    def setUp(self):
        logging.basicConfig()
<<<<<<< HEAD
        self.logger = logging.getLogger(self.__module__ + '.' + self.__class__.__name__)
=======
        self.logger = logging.getLogger(self.__module__ + "." + self.__class__.__name__)
>>>>>>> 882aa272
        self.logger.setLevel(logging.DEBUG)

        base_directory = os.path.split(__file__)[0]
        base_directory = os.path.abspath(
            os.path.join(base_directory, '..', '..'))
        self.current_dir = os.getcwd()
        os.chdir(base_directory)

        self.cs = ConfigurationSpace()

        self.test_scenario_dict = {'algo': 'echo Hello',
                                   'paramfile':
                                       'test/test_files/scenario_test/param.pcs',
                                   'execdir': '.',
                                   'deterministic': 0,
                                   'run_obj': 'runtime',
                                   'overall_obj': 'mean10',
                                   'cutoff_time': 5,
                                   'wallclock-limit': 18000,
                                   'instance_file':
                                       'test/test_files/scenario_test/training.txt',
                                   'test_instance_file':
                                       'test/test_files/scenario_test/test.txt',
                                   'feature_file':
                                       'test/test_files/scenario_test/features.txt',
                                   'output_dir' :
                                       'test/test_files/scenario_test/tmp_output'}

    def tearDown(self):
        os.chdir(self.current_dir)

    def test_Exception(self):
        with self.assertRaises(TypeError):
            s = Scenario(['a', 'b'])

    def test_string_scenario(self):
        scenario = Scenario('test/test_files/scenario_test/scenario.txt')

        self.assertEquals(scenario.ta, ['echo', 'Hello'])
        self.assertEquals(scenario.execdir, '.')
        self.assertFalse(scenario.deterministic)
        self.assertEquals(
            scenario.pcs_fn, 'test/test_files/scenario_test/param.pcs')
        self.assertEquals(scenario.overall_obj, 'mean10')
        self.assertEquals(scenario.cutoff, 5.)
        self.assertEquals(scenario.algo_runs_timelimit, np.inf)
        self.assertEquals(scenario.wallclock_limit, 18000)
        self.assertEquals(scenario.par_factor, 10)
        self.assertEquals(scenario.train_insts, ['d', 'e', 'f'])
        self.assertEquals(scenario.test_insts, ['a', 'b', 'c'])
        test_dict = {'d': 1, 'e': 2, 'f': 3}
        self.assertEquals(scenario.feature_dict, test_dict)
        self.assertEquals(scenario.feature_array[0], 1)

    def test_dict_scenario(self):
        scenario = Scenario(self.test_scenario_dict)

        self.assertEquals(scenario.ta, ['echo', 'Hello'])
        self.assertEquals(scenario.execdir, '.')
        self.assertFalse(scenario.deterministic)
        self.assertEquals(
            scenario.pcs_fn, 'test/test_files/scenario_test/param.pcs')
        self.assertEquals(scenario.overall_obj, 'mean10')
        self.assertEquals(scenario.cutoff, 5.)
        self.assertEquals(scenario.algo_runs_timelimit, np.inf)
        self.assertEquals(scenario.wallclock_limit, 18000)
        self.assertEquals(scenario.par_factor, 10)
        self.assertEquals(scenario.train_insts, ['d', 'e', 'f'])
        self.assertEquals(scenario.test_insts, ['a', 'b', 'c'])
        test_dict = {'d': 1, 'e': 2, 'f': 3}
        self.assertEquals(scenario.feature_dict, test_dict)
        self.assertEquals(scenario.feature_array[0], 1)

    def unknown_parameter_in_scenario(self):
        self.assertRaisesRegex(ValueError,
                               'Could not parse the following arguments: '
                               'duairznbvulncbzpneairzbnuqdae',
                               Scenario,
                               {'wallclock-limit': '12345',
                                'duairznbvulncbzpneairzbnuqdae': 'uqpab'})

    def test_add_argument(self):
        # Check if adding non-bool required fails
        scenario = InitFreeScenario()
        self.assertRaisesRegexp(TypeError, "Argument 'required' must be of "
                                           "type 'bool'.",
                                scenario.add_argument, 'name', required=1,
                                help=None)

        # Check that adding a parameter which is both required and in a
        # required-group fails
        self.assertRaisesRegexp(ValueError, "Cannot make argument 'name' "
                                            "required and add it to a group of "
                                            "mutually exclusive arguments.",
                                scenario.add_argument, 'name', required=True,
                                help=None, mutually_exclusive_group='required')

    def test_merge_foreign_data(self):
        ''' test smac.utils.merge_foreign_data '''

        scenario = Scenario(self.test_scenario_dict)
        scenario_2 = Scenario(self.test_scenario_dict)
        scenario_2.feature_dict = {"inst_new": [4]}

        # init cs
        cs = ConfigurationSpace()
        cs.add_hyperparameter(UniformIntegerHyperparameter(name='a',
                                                           lower=0,
                                                           upper=100))
        cs.add_hyperparameter(UniformIntegerHyperparameter(name='b',
                                                           lower=0,
                                                           upper=100))
        # build runhistory
        rh_merge = RunHistory(aggregate_func=average_cost)
        config = Configuration(cs, values={'a': 1, 'b': 2})

        rh_merge.add(config=config, instance_id="inst_new", cost=10, time=20,
                     status=StatusType.SUCCESS,
                     seed=None,
                     additional_info=None)

        # "d" is an instance in <scenario>
        rh_merge.add(config=config, instance_id="d", cost=5, time=20,
                     status=StatusType.SUCCESS,
                     seed=None,
                     additional_info=None)

        # build empty rh
        rh_base = RunHistory(aggregate_func=average_cost)

        merge_foreign_data(scenario=scenario, runhistory=rh_base,
                           in_scenario_list=[scenario_2], in_runhistory_list=[rh_merge])

        # both runs should be in the runhistory
        # but we should not use the data to update the cost of config
        self.assertTrue(len(rh_base.data) == 2)
        self.assertTrue(np.isnan(rh_base.get_cost(config)))

        # we should not get direct access to external run data
        runs = rh_base.get_runs_for_config(config)
        self.assertTrue(len(runs) == 0)

        rh_merge.add(config=config, instance_id="inst_new_2", cost=10, time=20,
                     status=StatusType.SUCCESS,
                     seed=None,
                     additional_info=None)

        self.assertRaises(ValueError, merge_foreign_data, **{"scenario":scenario, "runhistory":rh_base, "in_scenario_list":[scenario_2], "in_runhistory_list":[rh_merge]})


    def test_pickle_dump(self):
        scenario = Scenario(self.test_scenario_dict)

        packed_scenario = pickle.dumps(scenario)
        self.assertIsNotNone(packed_scenario)

        unpacked_scenario = pickle.loads(packed_scenario)
        self.assertIsNotNone(unpacked_scenario)
        self.assertIsNotNone(unpacked_scenario.logger)
        self.assertEqual(scenario.logger.name, unpacked_scenario.logger.name)

    def test_choice_argument(self):
        scenario_dict = self.test_scenario_dict
        scenario_dict['initial_incumbent'] = 'DEFAULT'
        scenario = Scenario(scenario_dict)
        self.assertEqual(scenario.initial_incumbent, 'DEFAULT')

        self.assertRaisesRegex(TypeError, 'Choice must be of type '
                                          'list/set/tuple.',
                               scenario.add_argument, name='a', choice='abc',
                               help=None)

        scenario_dict['initial_incumbent'] = 'Default'
        self.assertRaisesRegex(ValueError,
                               "Argument initial_incumbent can only take a "
                               "value in ['DEFAULT, 'RANDOM'] but is Default")

<<<<<<< HEAD
    def test_write(self):
        """ Test whether a reloaded scenario still holds all the necessary
        information. A subset of parameters might change, such as the paths to
        pcs- or instance-files, so they are checked manually. """

        def check_scen_eq(scen1, scen2):
            """ Customized check for scenario-equality, ignoring file-paths """
            for name in scen1._arguments:
                dest = scen1._arguments[name]['dest']
                name = dest if dest else name  # if 'dest' is None, use 'name'
                if name in ["pcs_fn", "train_inst_fn", "test_inst_fn",
                        "feature_fn", "output_dir"]:
                    continue  # Those values are changed upon logging
                elif name == 'cs' :
                    # Using repr because of cs-bug (https://github.com/automl/ConfigSpace/issues/25)
                    self.assertEqual(repr(scen1.cs), repr(scen2.cs))
                elif name == 'feature_dict':
                    self.assertEqual(len(scen1.feature_dict), len(scen2.feature_dict))
                    for key in scen1.feature_dict:
                        self.assertTrue((scen1.feature_dict[key] ==
                                         scen2.feature_dict[key]).all())
                else:
                    self.assertEqual(getattr(scen1, name), getattr(scen2, name))

        # First check with file-paths defined
        self.test_scenario_dict['feature_file'] = 'test/test_files/scenario_test/features_multiple.txt'
        scenario = Scenario(self.test_scenario_dict)
        path = os.path.join(scenario.output_dir, 'scenario.txt')
        scenario_reloaded = Scenario(path)
        check_scen_eq(scenario, scenario_reloaded)

        # Now create new scenario without filepaths
        self.test_scenario_dict.update({
            'paramfile' : None, 'cs' : scenario.cs,
            'feature_file' : None, 'features' : scenario.feature_dict,
            'instance_file' : None, 'instances' : scenario.train_insts,
            'test_instance_file' : None, 'test_instances' : scenario.test_insts})
        scenario_no_fn = Scenario(self.test_scenario_dict)
        scenario_reloaded = Scenario(path)
        check_scen_eq(scenario_no_fn, scenario_reloaded)

    @mock.patch.object(os, 'makedirs')
    @mock.patch.object(os.path, 'isdir')
    def test_write_except(self, patch_isdir, patch_mkdirs):
        patch_isdir.return_value = False
        patch_mkdirs.side_effect = OSError()
        with self.assertRaises(OSError) as cm:
            Scenario(self.test_scenario_dict)

    def test_no_output_dir(self):
        self.test_scenario_dict['output_dir'] = ""
        scenario = Scenario(self.test_scenario_dict)
        self.assertFalse(scenario.out_writer.write_scenario_file(scenario))
=======
    def test_par_factor(self):
        # Test setting the default value of 1 if no factor is given
        scenario_dict = self.test_scenario_dict
        scenario_dict['overall_obj'] = 'mean'
        scenario = Scenario(scenario_dict)
        self.assertEqual(scenario.par_factor, 1)
        scenario_dict['overall_obj'] = 'par'
        scenario = Scenario(scenario_dict)
        self.assertEqual(scenario.par_factor, 1)
>>>>>>> 882aa272


if __name__ == "__main__":
    unittest.main()<|MERGE_RESOLUTION|>--- conflicted
+++ resolved
@@ -38,11 +38,7 @@
 
     def setUp(self):
         logging.basicConfig()
-<<<<<<< HEAD
         self.logger = logging.getLogger(self.__module__ + '.' + self.__class__.__name__)
-=======
-        self.logger = logging.getLogger(self.__module__ + "." + self.__class__.__name__)
->>>>>>> 882aa272
         self.logger.setLevel(logging.DEBUG)
 
         base_directory = os.path.split(__file__)[0]
@@ -220,7 +216,6 @@
                                "Argument initial_incumbent can only take a "
                                "value in ['DEFAULT, 'RANDOM'] but is Default")
 
-<<<<<<< HEAD
     def test_write(self):
         """ Test whether a reloaded scenario still holds all the necessary
         information. A subset of parameters might change, such as the paths to
@@ -274,7 +269,7 @@
         self.test_scenario_dict['output_dir'] = ""
         scenario = Scenario(self.test_scenario_dict)
         self.assertFalse(scenario.out_writer.write_scenario_file(scenario))
-=======
+
     def test_par_factor(self):
         # Test setting the default value of 1 if no factor is given
         scenario_dict = self.test_scenario_dict
@@ -284,7 +279,6 @@
         scenario_dict['overall_obj'] = 'par'
         scenario = Scenario(scenario_dict)
         self.assertEqual(scenario.par_factor, 1)
->>>>>>> 882aa272
 
 
 if __name__ == "__main__":
